# Copyright (c) 1997-2009 Miller Puckette.
#(c) 2008 WordTech Communications LLC. License: standard Tcl license, http://www.tcl.tk/software/tcltk/license.html

package provide pd_menus 0.1

package require pd_menucommands

# TODO figure out Undo/Redo/Cut/Copy/Paste state changes for menus

# since there is one menubar that is used for all windows, the menu -commands
# use {} quotes so that $::focused_window is interpreted when the menu item
# is called, not when the command is mapped to the menu item.  This is the
# opposite of the 'bind' commands in pd_bindings.tcl
    
namespace eval ::pd_menus:: {
    variable accelerator
    variable menubar ".menubar"

    namespace export create_menubar
    namespace export configure_for_pdwindow
    namespace export configure_for_canvas
    namespace export configure_for_dialog

    # turn off tearoff menus globally
    option add *tearOff 0
}

# ------------------------------------------------------------------------------
# 
proc ::pd_menus::create_menubar {} {
    variable accelerator
    variable menubar
    if {$::windowingsystem eq "aqua"} {
        set accelerator "Cmd"
    } else {
        set accelerator "Ctrl"
    }
    menu $menubar
    if {$::windowingsystem eq "aqua"} {create_apple_menu $menubar}
    set menulist "file edit put find media window help"
    foreach mymenu $menulist {    
        if {$mymenu eq "find"} {
            set underlined 3
        } {
            set underlined 0
        }
        menu $menubar.$mymenu
        $menubar add cascade -label [_ [string totitle $mymenu]] \
            -underline $underlined -menu $menubar.$mymenu
        [format build_%s_menu $mymenu] $menubar.$mymenu
    }
    if {$::windowingsystem eq "win32"} {create_system_menu $menubar}
    . configure -menu $menubar
}

proc ::pd_menus::configure_for_pdwindow {} {
    variable menubar
    # these are meaningless for the Pd window, so disable them
    # File menu
    $menubar.file entryconfigure [_ "Save"] -state disabled
    $menubar.file entryconfigure [_ "Save As..."] -state normal
    $menubar.file entryconfigure [_ "Print..."] -state disabled
    $menubar.file entryconfigure [_ "Close"] -state disabled
    # Edit menu
    $menubar.edit entryconfigure [_ "Duplicate"] -state disabled
    $menubar.edit entryconfigure [_ "Tidy Up"] -state disabled
    $menubar.edit entryconfigure [_ "Zoom In"] -state disabled
    $menubar.edit entryconfigure [_ "Zoom Out"] -state disabled
    $menubar.edit entryconfigure [_ "Edit Mode"] -state disabled
    pdtk_canvas_editmode .pdwindow 0
    # Undo/Redo change names, they need to have the asterisk (*) after
    $menubar.edit entryconfigure 0 -state disabled -label [_ "Undo"]
    $menubar.edit entryconfigure 1 -state disabled -label [_ "Redo"]
    # disable everything on the Put menu
    for {set i 0} {$i <= [$menubar.put index end]} {incr i} {
        # catch errors that happen when trying to disable separators
        catch {$menubar.put entryconfigure $i -state disabled }
    }
    # Help menu
    # make sure "List of objects..." is enabled, it sometimes greys out on Mac
    $menubar.help entryconfigure [_ "List of objects..."] -state normal
}

proc ::pd_menus::configure_for_canvas {mytoplevel} {
    variable menubar
    # File menu
    $menubar.file entryconfigure [_ "Save"] -state normal
    $menubar.file entryconfigure [_ "Save As..."] -state normal
    $menubar.file entryconfigure [_ "Print..."] -state normal
    $menubar.file entryconfigure [_ "Close"] -state normal
    # Edit menu
    $menubar.edit entryconfigure [_ "Duplicate"] -state normal
    $menubar.edit entryconfigure [_ "Tidy Up"] -state normal
    $menubar.edit entryconfigure [_ "Zoom In"] -state normal
    $menubar.edit entryconfigure [_ "Zoom Out"] -state normal
    $menubar.edit entryconfigure [_ "Edit Mode"] -state normal
    pdtk_canvas_editmode $mytoplevel $::editmode($mytoplevel)
    # Put menu
    for {set i 0} {$i <= [$menubar.put index end]} {incr i} {
        # catch errors that happen when trying to disable separators
        if {[$menubar.put type $i] ne "separator"} {
            $menubar.put entryconfigure $i -state normal 
        }
    }
    update_undo_on_menu $mytoplevel
    # Help menu
    # make sure "List of objects..." is enabled, it sometimes greys out on Mac
    $menubar.help entryconfigure [_ "List of objects..."] -state normal
}

proc ::pd_menus::configure_for_dialog {mytoplevel} {
    variable menubar
    # these are meaningless for the dialog panels, so disable them except for
    # the ones that make sense in the Find dialog panel
    # File menu
    if {$mytoplevel ne ".find"} {
        $menubar.file entryconfigure [_ "Save"] -state disabled
        $menubar.file entryconfigure [_ "Save As..."] -state disabled
        $menubar.file entryconfigure [_ "Print..."] -state disabled
    }
    $menubar.file entryconfigure [_ "Close"] -state disabled
    # Edit menu
    $menubar.edit entryconfigure [_ "Font"] -state disabled
    $menubar.edit entryconfigure [_ "Duplicate"] -state disabled
    $menubar.edit entryconfigure [_ "Tidy Up"] -state disabled
    $menubar.edit entryconfigure [_ "Zoom In"] -state disabled
    $menubar.edit entryconfigure [_ "Zoom Out"] -state disabled
    $menubar.edit entryconfigure [_ "Edit Mode"] -state disabled
    pdtk_canvas_editmode $mytoplevel 0
    # Undo/Redo change names, they need to have the asterisk (*) after
    $menubar.edit entryconfigure 0 -state disabled -label [_ "Undo"]
    $menubar.edit entryconfigure 1 -state disabled -label [_ "Redo"]
    # disable everything on the Put menu
    for {set i 0} {$i <= [$menubar.put index end]} {incr i} {
        # catch errors that happen when trying to disable separators
        catch {$menubar.put entryconfigure $i -state disabled }
    }
    # Help menu
    # make sure "List of objects..." is enabled, it sometimes greys out on Mac
    $menubar.help entryconfigure [_ "List of objects..."] -state normal
}


# ------------------------------------------------------------------------------
# menu building functions
proc ::pd_menus::build_file_menu {mymenu} {
    # run the platform-specific build_file_menu_* procs first, and config them
    [format build_file_menu_%s $::windowingsystem] $mymenu
    $mymenu entryconfigure [_ "New"]        -command {menu_new}
    $mymenu entryconfigure [_ "Open"]       -command {menu_open}
    $mymenu entryconfigure [_ "Save"]       -command {menu_send $::focused_window menusave}
    $mymenu entryconfigure [_ "Save As..."] -command {menu_send $::focused_window menusaveas}
    #$mymenu entryconfigure [_ "Revert*"]    -command {menu_revert $::focused_window}
    $mymenu entryconfigure [_ "Close"]      -command {menu_send_float $::focused_window menuclose 0}
    $mymenu entryconfigure [_ "Message..."] -command {menu_message_dialog}
    $mymenu entryconfigure [_ "Print..."]   -command {menu_print $::focused_window}
    # update recent files
    if {[llength $::recentfiles_list] > 0} {
        ::pd_menus::update_recentfiles_menu false
    }
}

proc ::pd_menus::build_edit_menu {mymenu} {
    variable accelerator
    $mymenu add command -label [_ "Undo"]       -accelerator "$accelerator+Z" \
        -command {menu_undo $::focused_window}
    $mymenu add command -label [_ "Redo"]       -accelerator "Shift+$accelerator+Z" \
        -command {menu_redo $::focused_window}
    $mymenu add  separator
    $mymenu add command -label [_ "Cut"]        -accelerator "$accelerator+X" \
        -command {menu_send $::focused_window cut}
    $mymenu add command -label [_ "Copy"]       -accelerator "$accelerator+C" \
        -command {menu_send $::focused_window copy}
    $mymenu add command -label [_ "Paste"]      -accelerator "$accelerator+V" \
        -command {menu_send $::focused_window paste}
    $mymenu add command -label [_ "Duplicate"]  -accelerator "$accelerator+D" \
        -command {menu_send $::focused_window duplicate}
    $mymenu add command -label [_ "Select All"] -accelerator "$accelerator+A" \
        -command {menu_send $::focused_window selectall}
    $mymenu add  separator
    if {$::windowingsystem eq "aqua"} {
#        $mymenu add command -label [_ "Text Editor"] \
#            -command {menu_texteditor}
        $mymenu add command -label [_ "Font"]   -accelerator "$accelerator+T" \
            -command {menu_font_dialog}
    } else {
#        $mymenu add command -label [_ "Text Editor"] -accelerator "$accelerator+T"\
#            -command {menu_texteditor}
        $mymenu add command -label [_ "Font"] \
            -command {menu_font_dialog}
    }
    $mymenu add command -label [_ "Zoom In"]    -accelerator "$accelerator++" \
        -command {menu_send_float $::focused_window zoom 2}
    $mymenu add command -label [_ "Zoom Out"]   -accelerator "$accelerator+-" \
        -command {menu_send_float $::focused_window zoom 1}
    $mymenu add command -label [_ "Tidy Up"]    -accelerator "$accelerator+Shift+R" \
        -command {menu_send $::focused_window tidy}
    $mymenu add command -label [_ "Clear Console"] \
        -accelerator "Shift+$accelerator+L" -command {menu_clear_console}
    $mymenu add  separator
    #TODO madness! how to set the state of the check box without invoking the menu!
    $mymenu add check -label [_ "Edit Mode"]    -accelerator "$accelerator+E" \
        -variable ::editmode_button \
        -command {menu_editmode $::editmode_button}
    if {$::windowingsystem ne "aqua"} {
        $mymenu add  separator
        create_preferences_menu $mymenu.preferences
        $mymenu add cascade -label [_ "Preferences"] -menu $mymenu.preferences
    }
}

proc ::pd_menus::build_put_menu {mymenu} {
    variable accelerator
    # The trailing 0 in menu_send_float basically means leave the object box
    # sticking to the mouse cursor. The iemguis alway do that when created
    # from the menu, as defined in canvas_iemguis()
    $mymenu add command -label [_ "Object"]   -accelerator "$accelerator+1" \
        -command {menu_send_float $::focused_window obj 0} 
    $mymenu add command -label [_ "Message"]  -accelerator "$accelerator+2" \
        -command {menu_send_float $::focused_window msg 0}
    $mymenu add command -label [_ "Number"]   -accelerator "$accelerator+3" \
        -command {menu_send_float $::focused_window floatatom 0}
    $mymenu add command -label [_ "Symbol"]   -accelerator "$accelerator+4" \
        -command {menu_send_float $::focused_window symbolatom 0}
    $mymenu add command -label [_ "Comment"]  -accelerator "$accelerator+5" \
        -command {menu_send_float $::focused_window text 0}
    $mymenu add  separator
    $mymenu add command -label [_ "Bang"]     -accelerator "Shift+$accelerator+B" \
        -command {menu_send $::focused_window bng}
    $mymenu add command -label [_ "Toggle"]   -accelerator "Shift+$accelerator+T" \
        -command {menu_send $::focused_window toggle}
    $mymenu add command -label [_ "Number2"]  -accelerator "Shift+$accelerator+N" \
        -command {menu_send $::focused_window numbox}
    $mymenu add command -label [_ "Vslider"]  -accelerator "Shift+$accelerator+V" \
        -command {menu_send $::focused_window vslider}
    $mymenu add command -label [_ "Hslider"]  -accelerator "Shift+$accelerator+G" \
        -command {menu_send $::focused_window hslider}
    $mymenu add command -label [_ "Vradio"]   -accelerator "Shift+$accelerator+D" \
        -command {menu_send $::focused_window vradio}
    $mymenu add command -label [_ "Hradio"]   -accelerator "Shift+$accelerator+I" \
        -command {menu_send $::focused_window hradio}
    $mymenu add command -label [_ "VU Meter"] -accelerator "Shift+$accelerator+U" \
        -command {menu_send $::focused_window vumeter}
    $mymenu add command -label [_ "Canvas"]   -accelerator "Shift+$accelerator+C" \
        -command {menu_send $::focused_window mycnv}
    $mymenu add  separator
    $mymenu add command -label [_ "Graph"]    -accelerator "Shift+$accelerator+G" \
        -command {menu_send $::focused_window graph}
    $mymenu add command -label [_ "Array"]    -accelerator "Shift+$accelerator+A" \
        -command {menu_send $::focused_window menuarray}
}

proc ::pd_menus::build_find_menu {mymenu} {
    variable accelerator
    $mymenu add command -label [_ "Find..."]    -accelerator "$accelerator+F" \
        -command {menu_find_dialog}
    $mymenu add command -label [_ "Find Again"] -accelerator "$accelerator+G" \
        -command {menu_send $::focused_window findagain}
    $mymenu add command -label [_ "Find Last Error"] \
        -command {pdsend {pd finderror}} 
}

proc ::pd_menus::build_media_menu {mymenu} {
    variable accelerator
    $mymenu add radiobutton -label [_ "DSP On"]  -accelerator "$accelerator+/" \
        -variable ::dsp -value 1 -command {pdsend "pd dsp 1"}
    $mymenu add radiobutton -label [_ "DSP Off"] -accelerator "$accelerator+." \
        -variable ::dsp -value 0 -command {pdsend "pd dsp 0"}

    $mymenu add  separator
    $mymenu add command -label [_ "Test Audio and MIDI..."] \
        -command {menu_doc_open doc/7.stuff/tools testtone.pd} 
    $mymenu add command -label [_ "Load Meter"] \
        -command {menu_doc_open doc/7.stuff/tools load-meter.pd} 

    set audio_apilist_length [llength $::audio_apilist]
    if {$audio_apilist_length > 0} {$mymenu add separator}
    for {set x 0} {$x<$audio_apilist_length} {incr x} {
        $mymenu add radiobutton -label [lindex [lindex $::audio_apilist $x] 0] \
            -command {menu_audio 0} -variable ::pd_whichapi \
            -value [lindex [lindex $::audio_apilist $x] 1]\
            -command {pdsend "pd audio-setapi $::pd_whichapi"}
    }
    
    set midi_apilist_length [llength $::midi_apilist]
    if {$midi_apilist_length > 0} {$mymenu add separator}
    for {set x 0} {$x<$midi_apilist_length} {incr x} {
        $mymenu add radiobutton -label [lindex [lindex $::midi_apilist $x] 0] \
            -command {menu_midi 0} -variable ::pd_whichmidiapi \
            -value [lindex [lindex $::midi_apilist $x] 1]\
            -command {pdsend "pd midi-setapi $::pd_whichmidiapi"}
    }

    $mymenu add  separator
    $mymenu add command -label [_ "Audio Settings..."] \
        -command {pdsend "pd audio-properties"}
    $mymenu add command -label [_ "MIDI Settings..."] \
        -command {pdsend "pd midi-properties"}
}

proc ::pd_menus::build_window_menu {mymenu} {
    variable accelerator
    if {$::windowingsystem eq "aqua"} {
        # Tk 8.5+ automatically adds default Mac window menu items
        if {$::tcl_version < 8.5} {
            $mymenu add command -label [_ "Minimize"] -accelerator "$accelerator+M" \
                -command {menu_minimize $::focused_window}
            $mymenu add command -label [_ "Zoom"] \
                -command {menu_maximize $::focused_window}
            $mymenu add  separator
            $mymenu add command -label [_ "Bring All to Front"] \
                -command {menu_bringalltofront}
        }
    } else {
		$mymenu add command -label [_ "Next Window"] \
            -command {menu_raisenextwindow} \
            -accelerator [_ "$accelerator+Page Down"]
		$mymenu add command -label [_ "Previous Window"] \
            -command {menu_raisepreviouswindow} \
            -accelerator [_ "$accelerator+Page Up"]
    }
    $mymenu add  separator
    $mymenu add command -label [_ "Pd window"] -command {menu_raise_pdwindow} \
        -accelerator "$accelerator+R"
    $mymenu add command -label [_ "Parent Window"] \
        -command {menu_send $::focused_window findparent}
    $mymenu add  separator
}

proc ::pd_menus::build_help_menu {mymenu} {
    if {$::windowingsystem ne "aqua"} {
        $mymenu add command -label [_ "About Pd"] -command {menu_aboutpd} 
    }
    $mymenu add command -label [_ "HTML Manual..."] \
        -command {menu_doc_open doc/1.manual index.htm}
    $mymenu add command -label [_ "Browser..."] \
        -command {menu_helpbrowser} 
    $mymenu add command -label [_ "List of objects..."] \
        -command {menu_objectlist} 
    $mymenu add  separator
    $mymenu add command -label [_ "puredata.info"] \
        -command {menu_openfile {http://puredata.info}} 
    $mymenu add command -label [_ "Report a bug"] -command {menu_openfile \
        {http://sourceforge.net/tracker/?func=add&group_id=55736&atid=478070}} 
}

#------------------------------------------------------------------------------#
# undo/redo menu items

proc ::pd_menus::update_undo_on_menu {mytoplevel} {
    variable menubar
    if {$mytoplevel eq $::undo_toplevel && $::undo_action ne "no"} {
        $menubar.edit entryconfigure 0 -state normal \
            -label [_ "Undo $::undo_action"]
    } else {
        $menubar.edit entryconfigure 0 -state disabled -label [_ "Undo"]
    }
    if {$mytoplevel eq $::undo_toplevel && $::redo_action ne "no"} {
        $menubar.edit entryconfigure 1 -state normal \
            -label [_ "Redo $::redo_action"]
    } else {
        $menubar.edit entryconfigure 1 -state disabled -label [_ "Redo"]
    }
}

# ------------------------------------------------------------------------------
# update the menu entries for opening recent files (write arg should always be true except the first time when pd is opened)
proc ::pd_menus::update_recentfiles_menu {{write true}} {
    variable menubar
    switch -- $::windowingsystem {
        "aqua"  {::pd_menus::update_openrecent_menu_aqua .openrecent $write}
        "win32" {::pd_menus::update_recentfiles_on_menu $menubar.file $write}
        "x11"   {::pd_menus::update_recentfiles_on_menu $menubar.file $write}
    }
}

proc ::pd_menus::clear_recentfiles_menu {} {
    set ::recentfiles_list {}
    ::pd_menus::update_recentfiles_menu
    # empty recentfiles in preferences (write empty array)
    ::pd_guiprefs::write_recentfiles
}

proc ::pd_menus::update_openrecent_menu_aqua {mymenu {write}} {
    if {! [winfo exists $mymenu]} {menu $mymenu}
    $mymenu delete 0 end

    # now the list is last first so we just add
    foreach filename $::recentfiles_list {
        $mymenu add command -label [file tail $filename] \
            -command "open_file {$filename}"
    }
    # clear button
    $mymenu add  separator
    $mymenu add command -label [_ "Clear Menu"] \
        -command "::pd_menus::clear_recentfiles_menu"
    # write to config file
    if {$write == true} { ::pd_guiprefs::write_recentfiles }
}

# ------------------------------------------------------------------------------
# this expects to be run on the File menu, and to insert above the last separator
proc ::pd_menus::update_recentfiles_on_menu {mymenu {write}} {
    set lastitem [$mymenu index end]
    set i 1
    while {[$mymenu type [expr $lastitem-$i]] ne "separator"} {incr i}
    set bottom_separator [expr $lastitem-$i]
    incr i

    while {[$mymenu type [expr $lastitem-$i]] ne "separator"} {incr i}
    set top_separator [expr $lastitem-$i]
    if {$top_separator < [expr $bottom_separator-1]} {
        $mymenu delete [expr $top_separator+1] [expr $bottom_separator-1]
    }
    # insert the list from the end because we insert each element on the top
    set i [llength $::recentfiles_list]
<<<<<<< HEAD
    while {[incr i -1] > 0} {
=======
    while {[incr i -1] > -1} {
>>>>>>> fc339c76
        set filename [lindex $::recentfiles_list $i]
        set j [expr $i + 1]
        if {$::windowingsystem eq "aqua"} {
            set label [file tail $filename]
        } else {
            set label [concat "$j. " [file tail $filename]]
        }
        $mymenu insert [expr $top_separator+1] command \
            -label $label -command "open_file {$filename}" -underline 0
    }

    # write to config file
    if {$write == true} { ::pd_guiprefs::write_recentfiles }
}

# ------------------------------------------------------------------------------
# lots of crazy recursion to update the Window menu

# find the first parent patch that has a mapped window
proc ::pd_menus::find_mapped_parent {parentlist} {
    if {[llength $parentlist] == 0} {return "none"}
    set firstparent [lindex $parentlist 0]
    if {[winfo exists $firstparent]} {
        return $firstparent
    } elseif {[llength $parentlist] > 1} {
        return [find_mapped_parent [lrange $parentlist 1 end]]
    } else {
        # we must be the first menu item to be inserted
        return "none"
    }
}

# find the first parent patch that has a mapped window
proc ::pd_menus::insert_into_menu {mymenu entry parent} {
    set insertat [$mymenu index end]
    for {set i 0} {$i <= [$mymenu index end]} {incr i} {
        if {[$mymenu type $i] ne "command"} {continue}
        set currentcommand [$mymenu entrycget $i -command]
        if {$currentcommand eq "raise $entry"} {return} ;# it exists already
        if {$currentcommand eq "raise $parent"} {
            set insertat $i
        }
    }
    incr insertat
    set label ""
    for {set i 0} {$i < [llength $::parentwindows($entry)]} {incr i} {
        append label " "
    }
    append label $::windowname($entry)
    $mymenu insert $insertat command -label $label -command "raise $entry"
}

# recurse through a list of parent windows and add to the menu
proc ::pd_menus::add_list_to_menu {mymenu window parentlist} {
    if {[llength $parentlist] == 0} {
        insert_into_menu $mymenu $window {}
    } else {
        set entry [lindex $parentlist end]
        if {[winfo exists $entry]} {
            insert_into_menu $mymenu $entry \
                [find_mapped_parent $::parentwindows($entry)]
        }
    }
    if {[llength $parentlist] > 1} {
        add_list_to_menu $mymenu $window [lrange $parentlist 0 end-1]
    }
}

# update the list of windows on the Window menu. This expects run on the
# Window menu, and to insert below the last separator
proc ::pd_menus::update_window_menu {} {
    
    # TK 8.5+ Cocoa on Mac handles the window list for us 
    if {$::windowingsystem eq "aqua" && $::tcl_version >= 8.5} {
        return 0
    }

    set mymenu $::patch_menubar.window
    # find the last separator and delete everything after that
    for {set i 0} {$i <= [$mymenu index end]} {incr i} {
        if {[$mymenu type $i] eq "separator"} {
            set deleteat $i
        }
    }
    $mymenu delete $deleteat end
    $mymenu add  separator
    foreach window [array names ::parentwindows] {
        set parentlist $::parentwindows($window)
        add_list_to_menu $mymenu $window $parentlist
        insert_into_menu $mymenu $window [find_mapped_parent $parentlist]
    }
}

# ------------------------------------------------------------------------------
# submenu for Preferences, now used on all platforms

proc ::pd_menus::create_preferences_menu {mymenu} {
    menu $mymenu
    $mymenu add command -label [_ "Path..."] \
        -command {pdsend "pd start-path-dialog"}
    $mymenu add command -label [_ "Startup..."] \
        -command {pdsend "pd start-startup-dialog"}
    $mymenu add command -label [_ "Audio Settings..."] \
        -command {pdsend "pd audio-properties"}
    $mymenu add command -label [_ "MIDI Settings..."] \
        -command {pdsend "pd midi-properties"}
    $mymenu add check -label [_ "Zoom new windows"] \
        -variable ::zoom_open \
        -command {pdsend "pd zoom-open $zoom_open"}
    $mymenu add  separator
    $mymenu add command -label [_ "Save All Settings"] \
        -command {pdsend "pd save-preferences"}
}

# ------------------------------------------------------------------------------
# menu building functions for Mac OS X/aqua

# for Mac OS X only
proc ::pd_menus::create_apple_menu {mymenu} {
    # TODO this should open a Pd patch called about.pd
    menu $mymenu.apple
    $mymenu.apple add command -label [_ "About Pd"] -command {menu_aboutpd}
    $mymenu.apple add separator
    create_preferences_menu $mymenu.apple.preferences
    $mymenu.apple add cascade -label [_ "Preferences"] \
        -menu $mymenu.apple.preferences
    # this needs to be last for things to function properly
    $mymenu add cascade -label "Apple" -menu $mymenu.apple
}

proc ::pd_menus::build_file_menu_aqua {mymenu} {
    variable accelerator
    $mymenu add command -label [_ "New"]        -accelerator "$accelerator+N"
    $mymenu add command -label [_ "Open"]       -accelerator "$accelerator+O"
    # this is now done in main ::pd_menus::build_file_menu
    #::pd_menus::update_openrecent_menu_aqua .openrecent
    $mymenu add cascade -label [_ "Open Recent"] -menu .openrecent
    $mymenu add  separator
    $mymenu add command -label [_ "Close"]      -accelerator "$accelerator+W"
    $mymenu add command -label [_ "Save"]       -accelerator "$accelerator+S"
    $mymenu add command -label [_ "Save As..."] -accelerator "$accelerator+Shift+S"
    #$mymenu add command -label [_ "Save All"]
    #$mymenu add command -label [_ "Revert to Saved"]
    $mymenu add  separator
    $mymenu add command -label [_ "Message..."] -accelerator "$accelerator+Shift+M"
    $mymenu add  separator
    $mymenu add command -label [_ "Print..."]   -accelerator "$accelerator+P"
}

# the "Edit", "Put", and "Find" menus do not have cross-platform differences

proc ::pd_menus::build_media_menu_aqua {mymenu} {
}

proc ::pd_menus::build_window_menu_aqua {mymenu} {
}

# the "Help" does not have cross-platform differences
 
# ------------------------------------------------------------------------------
# menu building functions for UNIX/X11

proc ::pd_menus::build_file_menu_x11 {mymenu} {
    variable accelerator
    $mymenu add command -label [_ "New"]         -accelerator "$accelerator+N"
    $mymenu add command -label [_ "Open"]        -accelerator "$accelerator+O"
    $mymenu add  separator
    $mymenu add command -label [_ "Save"]        -accelerator "$accelerator+S"
    $mymenu add command -label [_ "Save As..."]  -accelerator "Shift+$accelerator+S"
    #    $mymenu add command -label "Revert"
    $mymenu add  separator
    $mymenu add command -label [_ "Message..."]  -accelerator "$accelerator+M"
    create_preferences_menu $mymenu.preferences
    $mymenu add cascade -label [_ "Preferences"] -menu $mymenu.preferences
    $mymenu add command -label [_ "Print..."]    -accelerator "$accelerator+P"
    $mymenu add  separator
    # the recent files get inserted in here by update_recentfiles_on_menu
    $mymenu add  separator
    $mymenu add command -label [_ "Close"]       -accelerator "$accelerator+W"
    $mymenu add command -label [_ "Quit"]        -accelerator "$accelerator+Q" \
        -command {pdsend "pd verifyquit"}
}

# the "Edit", "Put", and "Find" menus do not have cross-platform differences

proc ::pd_menus::build_media_menu_x11 {mymenu} {
}

proc ::pd_menus::build_window_menu_x11 {mymenu} {
}

# the "Help" does not have cross-platform differences

# ------------------------------------------------------------------------------
# menu building functions for Windows/Win32

# for Windows only
proc ::pd_menus::create_system_menu {mymenubar} {
    set mymenu $mymenubar.system
    $mymenubar add cascade -label System -menu $mymenu
    menu $mymenu -tearoff 0
    # placeholders
    $mymenu add command -label [_ "Edit Mode"] -command "::pdwindow::verbose 0 systemmenu"
    # TODO add Close, Minimize, etc and whatever else is on the little menu
    # that is on the top left corner of the window frame
    # http://wiki.tcl.tk/1006
    # TODO add Edit Mode here
}

proc ::pd_menus::build_file_menu_win32 {mymenu} {
    variable accelerator
    $mymenu add command -label [_ "New"]         -accelerator "$accelerator+N"
    $mymenu add command -label [_ "Open"]        -accelerator "$accelerator+O"
    $mymenu add  separator
    $mymenu add command -label [_ "Save"]        -accelerator "$accelerator+S"
    $mymenu add command -label [_ "Save As..."]  -accelerator "Shift+$accelerator+S"
    #    $mymenu add command -label "Revert"
    $mymenu add  separator
    $mymenu add command -label [_ "Message..."]  -accelerator "$accelerator+M"
    create_preferences_menu $mymenu.preferences
    $mymenu add cascade -label [_ "Preferences"] -menu $mymenu.preferences
    $mymenu add command -label [_ "Print..."]    -accelerator "$accelerator+P"
    $mymenu add  separator
    # the recent files get inserted in here by update_recentfiles_on_menu
    $mymenu add  separator
    $mymenu add command -label [_ "Close"]       -accelerator "$accelerator+W"
    $mymenu add command -label [_ "Quit"]        -accelerator "$accelerator+Q" \
        -command {pdsend "pd verifyquit"}
}

# the "Edit", "Put", and "Find" menus do not have cross-platform differences

proc ::pd_menus::build_media_menu_win32 {mymenu} {
}

proc ::pd_menus::build_window_menu_win32 {mymenu} {
}

# the "Help" does not have cross-platform differences<|MERGE_RESOLUTION|>--- conflicted
+++ resolved
@@ -414,11 +414,7 @@
     }
     # insert the list from the end because we insert each element on the top
     set i [llength $::recentfiles_list]
-<<<<<<< HEAD
-    while {[incr i -1] > 0} {
-=======
     while {[incr i -1] > -1} {
->>>>>>> fc339c76
         set filename [lindex $::recentfiles_list $i]
         set j [expr $i + 1]
         if {$::windowingsystem eq "aqua"} {
