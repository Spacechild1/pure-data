--- conflicted
+++ resolved
@@ -47,15 +47,6 @@
               comparisons, hopefully ssize_t is large enough */
 typedef struct _soundfile_info
 {
-<<<<<<< HEAD
-    int i_samplerate;      ///< read: file sr, write: pd sr
-    int i_nchannels;       ///< number of channels
-    int i_bytespersample;  ///< 2: 16 bit, 3: 24 bit, 4: 32 bit
-    int i_headersize;      ///< header size in bytes
-    int i_bigendian;       ///< 1: big : 1, 0: little
-    long long i_bytelimit; ///< max number of data bytes to read/write
-    int i_bytesperframe;   ///< number of bytes per sample frame
-=======
     int i_samplerate;     /**< read: file sr, write: pd sr               */
     int i_nchannels;      /**< number of channels                        */
     int i_bytespersample; /**< 2: 16 bit, 3: 24 bit, 4: 32 bit           */
@@ -63,7 +54,6 @@
     int i_bigendian;      /**< sample endianness 1 : big or 0 : little   */
     ssize_t i_bytelimit;  /**< max number of data bytes to read/write    */
     int i_bytesperframe;  /**< number of bytes per sample frame          */
->>>>>>> 0de35846
 } t_soundfile_info;
 
     /** clear soundfile info struct to defaults */
@@ -96,17 +86,13 @@
         FIXME: should this be renamed or moved? */
 int sys_isbigendian(void);
 
-<<<<<<< HEAD
-/// swap 8 bytes and return if doit = 1, otherwise return n
+    /** swap 8 bytes and return if doit = 1, otherwise return n */
 uint64_t swap8(uint64_t n, int doit);
 
-/// swap a 64 bit signed int and return if do it = 1, otherwise return n
+    /** swap a 64 bit signed int and return if do it = 1, otherwise return n */
 int64_t swap8s(int64_t n, int doit);
 
-/// swap 4 bytes and return if doit = 1, otherwise return n
-=======
     /** swap 4 bytes and return if doit = 1, otherwise return n */
->>>>>>> 0de35846
 uint32_t swap4(uint32_t n, int doit);
 
     /** swap a 32 bit signed int and return if do it = 1, otherwise return n */
@@ -115,23 +101,16 @@
     /** swap 2 bytes and return if doit = 1, otherwise return n */
 uint16_t swap2(uint32_t n, int doit);
 
-<<<<<<< HEAD
-/// swap a 4 byte string in place if do it = 1, otherwise do nothing
-void swapstring(char *foo, int doit);
-
-/// swap an 8 byte string in place if do it = 1, otherwise do nothing
-void swapstring8(char *foo, int doit);
-
-/// swap an 8 byte double and return if doit = 1, otherwise return n
-double swapdouble(double n, int doit);
-
-/* WAVE */
-=======
     /** swap a 4 byte string in place if do it = 1, otherewise do nothing */
 void swapstring(char *foo, int doit);
 
+    /** swap an 8 byte string in place if do it = 1, otherwise do nothing */
+void swapstring8(char *foo, int doit);
+
+    /** swap an 8 byte double and return if doit = 1, otherwise return n */
+double swapdouble(double n, int doit);
+
 /* ------------------------- WAVE ------------------------- */
->>>>>>> 0de35846
 
     /** returns min WAVE header size in bytes */
 int soundfile_wave_headersize();
@@ -139,14 +118,8 @@
     /** returns 1 if buffer is the beginning of a WAVE header */
 int soundfile_wave_isheader(const char *buf, size_t size);
 
-<<<<<<< HEAD
-/// read WAVE header from a file into info, assumes fd is at the beginning
-/// result should place fd at beginning of audio data
-/// returns 1 on success or 0 on error
-=======
     /** read WAVE header from a file into info,
         returns 1 on success or 0 on error */
->>>>>>> 0de35846
 int soundfile_wave_readheader(int fd, t_soundfile_info *info);
 
     /** write header to beginning of an open file from an info struct
@@ -171,14 +144,8 @@
     /** returns 1 if buffer is the beginning of an AIFF header */
 int soundfile_aiff_isheader(const char *buf, size_t size);
 
-<<<<<<< HEAD
-/// read AIFF header from a file into info, assumes fd is at the beginning
-/// result should place fd at beginning of audio data
-/// returns 1 on success or 0 on error
-=======
     /** read AIFF header from a file into info,
         returns 1 on success or 0 on error */
->>>>>>> 0de35846
 int soundfile_aiff_readheader(int fd, t_soundfile_info *info);
 
     /** write header to beginning of an open file from an info struct
@@ -192,11 +159,10 @@
     size_t nframes);
 
     /** returns 1 if the filename has an AIFF extension
-        (.aif, .aiff, .aifc, .AIF, .AIFF, or .AIFC) otherwise 0 */
+            (.aif, .aiff, .aifc, .AIF, .AIFF, or .AIFC) otherwise 0 */
 int soundfile_aiff_hasextension(const char *filename, size_t size);
 
-<<<<<<< HEAD
-/* CAFF */
+/* ------------------------- CAFF ------------------------- */
 
 /// returns min CAFF header size in bytes
 int soundfile_caff_headersize();
@@ -222,25 +188,16 @@
 /// returns 1 if the filename has an CAFF extension (.caf, .CAF) otherwise 0
 int soundfile_caff_hasextension(const char *filename, long size);
 
-/* NEXT */
-=======
 /* ------------------------- NEXT ------------------------- */
->>>>>>> 0de35846
-
-    /** returns min NEXT header size in bytes */
+
+/// returns min NEXT header size in bytes
 int soundfile_next_headersize();
 
     /** returns 1 if buffer is the beginning of a NEXT header */
 int soundfile_next_isheader(const char *buf, size_t size);
 
-<<<<<<< HEAD
-/// read NEXT header from a file into info, assumes fd is at the beginning
-/// result should place fd at beginning of audio data
-/// returns 1 on success or 0 on error
-=======
     /** read NEXT header from a file into info,
         returns 1 on success or 0 on error */
->>>>>>> 0de35846
 int soundfile_next_readheader(int fd, t_soundfile_info *info);
 
     /** write header to beginning of an open file from an info struct
