/* Copyright (c) 1997-1999 Miller Puckette.
* For information on usage and redistribution, and for a DISCLAIMER OF ALL
* WARRANTIES, see the file, "LICENSE.txt," in this distribution.  */

#define PD_CLASS_DEF
#include "m_pd.h"
#include "m_imp.h"
#include "s_stuff.h"
#include "g_canvas.h"
#include <stdlib.h>
#ifdef HAVE_UNISTD_H
#include <unistd.h>
#endif
#ifdef _WIN32
#include <io.h>
#endif

#include <stdarg.h>
#include <string.h>
#include <stdio.h>

#ifdef _MSC_VER  /* This is only for Microsoft's compiler, not cygwin, e.g. */
#define snprintf _snprintf
#endif

static t_symbol *class_loadsym;     /* name under which an extern is invoked */
static void pd_defaultfloat(t_pd *x, t_float f);
static void pd_defaultlist(t_pd *x, t_symbol *s, int argc, t_atom *argv);
t_pd pd_objectmaker;    /* factory for creating "object" boxes */
t_pd pd_canvasmaker;    /* factory for creating canvases */

static t_symbol *class_extern_dir;

#ifdef PDINSTANCE
static t_class *class_list = 0;
PERTHREAD t_pdinstance *pd_this;
t_pdinstance **pd_instances;
int pd_ninstances;
#else
t_symbol s_pointer, s_float, s_symbol, s_bang, s_list, s_anything,
   s_signal, s__N, s__X, s_x, s_y, s_;
#endif
t_pdinstance pd_maininstance;

static t_symbol *dogensym(const char *s, t_symbol *oldsym,
    t_pdinstance *pdinstance);
void x_midi_newpdinstance( void);
void x_midi_freepdinstance( void);
void s_inter_newpdinstance( void);
void s_inter_freepdinstance( void);
void g_canvas_newpdinstance( void);
void g_canvas_freepdinstance( void);
void d_ugen_newpdinstance( void);
void d_ugen_freepdinstance( void);

void s_stuff_newpdinstance( void)
{
    STUFF = getbytes(sizeof(*STUFF));
    STUFF->st_externlist = STUFF->st_searchpath =
        STUFF->st_staticpath = STUFF->st_helppath = 0;
    STUFF->st_schedblocksize = STUFF->st_blocksize = DEFDACBLKSIZE;
}

void s_stuff_freepdinstance( void)
{
    freebytes(STUFF, sizeof(*STUFF));
}

static t_pdinstance *pdinstance_init(t_pdinstance *x)
{
    int i;
    x->pd_systime = 0;
    x->pd_clock_setlist = 0;
     x->pd_canvaslist = 0;
    x->pd_symhash = getbytes(SYMTABHASHSIZE * sizeof(*x->pd_symhash));
    for (i = 0; i < SYMTABHASHSIZE; i++)
        x->pd_symhash[i] = 0;
#ifdef PDINSTANCE
    dogensym("pointer",   &x->pd_s_pointer,  x);
    dogensym("float",     &x->pd_s_float,    x);
    dogensym("symbol",    &x->pd_s_symbol,   x);
    dogensym("bang",      &x->pd_s_bang,     x);
    dogensym("list",      &x->pd_s_list,     x);
    dogensym("anything",  &x->pd_s_anything, x);
    dogensym("signal",    &x->pd_s_signal,   x);
    dogensym("#N",        &x->pd_s__N,       x);
    dogensym("#X",        &x->pd_s__X,       x);
    dogensym("x",         &x->pd_s_x,        x);
    dogensym("y",         &x->pd_s_y,        x);
    dogensym("",          &x->pd_s_,         x);
    pd_this = x;
#else
    dogensym("pointer",   &s_pointer,  x);
    dogensym("float",     &s_float,    x);
    dogensym("symbol",    &s_symbol,   x);
    dogensym("bang",      &s_bang,     x);
    dogensym("list",      &s_list,     x);
    dogensym("anything",  &s_anything, x);
    dogensym("signal",    &s_signal,   x);
    dogensym("#N",        &s__N,       x);
    dogensym("#X",        &s__X,       x);
    dogensym("x",         &s_x,        x);
    dogensym("y",         &s_y,        x);
    dogensym("",          &s_,         x);
#endif
    x_midi_newpdinstance();
    g_canvas_newpdinstance();
    d_ugen_newpdinstance();
    s_stuff_newpdinstance();
    return (x);
}

static void class_addmethodtolist(t_class *c, t_methodentry **methodlist,
    int nmethod, t_gotfn fn, t_symbol *sel, t_atomtype *args,
        t_pdinstance *pdinstance)
{
    int i;
    t_methodentry *m;
    for (i = 0; i < nmethod; i++)
        if ((*methodlist)[i].me_name == sel)
    {
        char nbuf[80];
        snprintf(nbuf, 80, "%s_aliased", sel->s_name);
        nbuf[79] = 0;
        (*methodlist)[i].me_name = dogensym(nbuf, 0, pdinstance);
        if (c == pd_objectmaker)
            verbose(1, "warning: class '%s' overwritten; old one renamed '%s'",
                sel->s_name, nbuf);
        else verbose(1, "warning: old method '%s' for class '%s' renamed '%s'",
            sel->s_name, c->c_name->s_name, nbuf);
    }
    (*methodlist) = t_resizebytes((*methodlist),
        nmethod * sizeof(**methodlist),
        (nmethod + 1) * sizeof(**methodlist));
    m = (*methodlist) + nmethod;
    m->me_name = sel;
    m->me_fun = (t_gotfn)fn;
    i = 0;
    while ((m->me_arg[i] = args[i]))
        i++;
}

#ifdef PDINSTANCE
EXTERN void pd_setinstance(t_pdinstance *x)
{
    pd_this = x;
}

static void pdinstance_renumber(void)
{
    int i;
    for (i = 0; i < pd_ninstances; i++)
        pd_instances[i]->pd_instanceno = i;
}

extern void text_template_init(void);
extern void garray_init(void);

EXTERN t_pdinstance *pdinstance_new(void)
{
    t_pdinstance *x = (t_pdinstance *)getbytes(sizeof(t_pdinstance));
    t_class *c;
    int i;
    pd_this = x;
    s_inter_newpdinstance();
    pdinstance_init(x);
    sys_lock();
    pd_globallock();
    pd_instances = (t_pdinstance **)resizebytes(pd_instances,
        pd_ninstances * sizeof(*pd_instances),
        (pd_ninstances+1) * sizeof(*pd_instances));
    pd_instances[pd_ninstances] = x;
    for (c = class_list; c; c = c->c_next)
    {
        c->c_methods = (t_methodentry **)t_resizebytes(c->c_methods,
            pd_ninstances * sizeof(*c->c_methods),
            (pd_ninstances + 1) * sizeof(*c->c_methods));
        c->c_methods[pd_ninstances] = t_getbytes(0);
        for (i = 0; i < c->c_nmethod; i++)
            class_addmethodtolist(c, &c->c_methods[pd_ninstances], i,
                c->c_methods[0][i].me_fun,
                dogensym(c->c_methods[0][i].me_name->s_name, 0, x),
                    c->c_methods[0][i].me_arg, x);
    }
    pd_ninstances++;
    pdinstance_renumber();
    pd_bind(&glob_pdobject, gensym("pd"));
    text_template_init();
    garray_init();
    pd_globalunlock();
    sys_unlock();
    return (x);
}

EXTERN void pdinstance_free(t_pdinstance *x)
{
    t_symbol *s;
    t_canvas *canvas;
    int i, instanceno = x->pd_instanceno;
    t_class *c;
    pd_setinstance(x);
    sys_lock();
    pd_globallock();

    canvas_suspend_dsp();
    while (x->pd_canvaslist)
        pd_free((t_pd *)x->pd_canvaslist);
    for (c = class_list; c; c = c->c_next)
    {
        c->c_methods = (t_methodentry **)t_resizebytes(c->c_methods,
            pd_ninstances * sizeof(*c->c_methods),
            (pd_ninstances + 1) * sizeof(*c->c_methods));
        c->c_methods[pd_ninstances] = t_getbytes(0);
        for (i = 0; i < c->c_nmethod; i++)
            class_addmethodtolist(c, &c->c_methods[pd_ninstances], i,
                c->c_methods[0][i].me_fun,
                dogensym(c->c_methods[0][i].me_name->s_name, 0, x),
                    c->c_methods[0][i].me_arg, x);
    }
    for (i =0; i < SYMTABHASHSIZE; i++)
    {
        while ((s = x->pd_symhash[i]))
        {
            x->pd_symhash[i] = s->s_next;
            if(s != &x->pd_s_pointer &&
               s != &x->pd_s_float &&
               s != &x->pd_s_symbol &&
               s != &x->pd_s_bang &&
               s != &x->pd_s_list &&
               s != &x->pd_s_anything &&
               s != &x->pd_s_signal &&
               s != &x->pd_s__N &&
               s != &x->pd_s__X &&
               s != &x->pd_s_x &&
               s != &x->pd_s_y &&
               s != &x->pd_s_)
                freebytes(s, sizeof(*s));
        }
    }
    freebytes(x->pd_symhash, SYMTABHASHSIZE * sizeof (*x->pd_symhash));
    x_midi_freepdinstance();
    g_canvas_freepdinstance();
    d_ugen_freepdinstance();
    s_stuff_freepdinstance();
    s_inter_freepdinstance();
    for (i = instanceno; i < pd_ninstances-1; i++)
        pd_instances[i] = pd_instances[i+1];
    pd_instances = (t_pdinstance **)resizebytes(pd_instances,
        pd_ninstances * sizeof(*pd_instances),
        (pd_ninstances-1) * sizeof(*pd_instances));
    pd_ninstances--;
    pdinstance_renumber();
    pd_globalunlock();
    sys_unlock();
    pd_setinstance(&pd_maininstance);
}

#endif /* PDINSTANCE */

static void pd_defaultanything(t_pd *x, t_symbol *s, int argc, t_atom *argv)
{
    pd_error(x, "%s: no method for '%s'", (*x)->c_name->s_name, s->s_name);
}

static void pd_defaultbang(t_pd *x)
{
    if (*(*x)->c_listmethod != pd_defaultlist)
        (*(*x)->c_listmethod)(x, 0, 0, 0);
    else (*(*x)->c_anymethod)(x, &s_bang, 0, 0);
}

    /* am empty list calls the 'bang' method unless it's the default
    bang method -- that might turn around and call our 'list' method
    which could be an infinite recorsion.  Fall through to calling our
    'anything' method.  That had better not turn around and call us with
    an empty list.  */
void pd_emptylist(t_pd *x)
{
    if (*(*x)->c_bangmethod != pd_defaultbang)
        (*(*x)->c_bangmethod)(x);
    else (*(*x)->c_anymethod)(x, &s_bang, 0, 0);
}

static void pd_defaultpointer(t_pd *x, t_gpointer *gp)
{
    if (*(*x)->c_listmethod != pd_defaultlist)
    {
        t_atom at;
        SETPOINTER(&at, gp);
        (*(*x)->c_listmethod)(x, 0, 1, &at);
    }
    else
    {
        t_atom at;
        SETPOINTER(&at, gp);
        (*(*x)->c_anymethod)(x, &s_pointer, 1, &at);
    }
}

static void pd_defaultfloat(t_pd *x, t_float f)
{
    if (*(*x)->c_listmethod != pd_defaultlist)
    {
        t_atom at;
        SETFLOAT(&at, f);
        (*(*x)->c_listmethod)(x, 0, 1, &at);
    }
    else
    {
        t_atom at;
        SETFLOAT(&at, f);
        (*(*x)->c_anymethod)(x, &s_float, 1, &at);
    }
}

static void pd_defaultsymbol(t_pd *x, t_symbol *s)
{
    if (*(*x)->c_listmethod != pd_defaultlist)
    {
        t_atom at;
        SETSYMBOL(&at, s);
        (*(*x)->c_listmethod)(x, 0, 1, &at);
    }
    else
    {
        t_atom at;
        SETSYMBOL(&at, s);
        (*(*x)->c_anymethod)(x, &s_symbol, 1, &at);
    }
}

void obj_list(t_object *x, t_symbol *s, int argc, t_atom *argv);
static void class_nosavefn(t_gobj *z, t_binbuf *b);

    /* handle "list" messages to Pds without explicit list methods defined. */
static void pd_defaultlist(t_pd *x, t_symbol *s, int argc, t_atom *argv)
{
            /* a list with no elements is handled by the 'bang' method if
            one exists. */
    if (argc == 0 && *(*x)->c_bangmethod != pd_defaultbang)
    {
        (*(*x)->c_bangmethod)(x);
        return;
    }
            /* a list with one element which is a number can be handled by a
            "float" method if any is defined; same for "symbol", "pointer". */
    if (argc == 1)
    {
        if (argv->a_type == A_FLOAT &&
        *(*x)->c_floatmethod != pd_defaultfloat)
        {
            (*(*x)->c_floatmethod)(x, argv->a_w.w_float);
            return;
        }
        else if (argv->a_type == A_SYMBOL &&
            *(*x)->c_symbolmethod != pd_defaultsymbol)
        {
            (*(*x)->c_symbolmethod)(x, argv->a_w.w_symbol);
            return;
        }
        else if (argv->a_type == A_POINTER &&
            *(*x)->c_pointermethod != pd_defaultpointer)
        {
            (*(*x)->c_pointermethod)(x, argv->a_w.w_gpointer);
            return;
        }
    }
        /* Next try for an "anything" method */
    if ((*x)->c_anymethod != pd_defaultanything)
        (*(*x)->c_anymethod)(x, &s_list, argc, argv);

        /* if the object is patchable (i.e., can have proper inlets)
            send it on to obj_list which will unpack the list into the inlets */
    else if ((*x)->c_patchable)
        obj_list((t_object *)x, s, argc, argv);
            /* otherwise gove up and complain. */
    else pd_defaultanything(x, &s_list, argc, argv);
}

    /* for now we assume that all "gobjs" are text unless explicitly
    overridden later by calling class_setbehavior().  I'm not sure
    how to deal with Pds that aren't gobjs; shouldn't there be a
    way to check that at run time?  Perhaps the presence of a "newmethod"
    should be our cue, or perhaps the "tiny" flag.  */

    /* another matter.  This routine does two unrelated things: it creates
    a Pd class, but also adds a "new" method to create an instance of it.
    These are combined for historical reasons and for brevity in writing
    objects.  To avoid adding a "new" method send a null function pointer.
    To add additional ones, use class_addcreator below.  Some "classes", like
    "select", are actually two classes of the same name, one for the single-
    argument form, one for the multiple one; see select_setup() to find out
    how this is handled.  */

extern void text_save(t_gobj *z, t_binbuf *b);

t_class *class_new(t_symbol *s, t_newmethod newmethod, t_method freemethod,
    size_t size, int flags, t_atomtype type1, ...)
{
    va_list ap;
    t_atomtype vec[MAXPDARG+1], *vp = vec;
    int count = 0, i;
    t_class *c;
    int typeflag = flags & CLASS_TYPEMASK;
    if (!typeflag) typeflag = CLASS_PATCHABLE;
    *vp = type1;

    va_start(ap, type1);
    while (*vp)
    {
        if (count == MAXPDARG)
        {
            error("class %s: sorry: only %d args typechecked; use A_GIMME",
                s->s_name, MAXPDARG);
            break;
        }
        vp++;
        count++;
        *vp = va_arg(ap, t_atomtype);
    }
    va_end(ap);

    if (pd_objectmaker && newmethod)
    {
            /* add a "new" method by the name specified by the object */
        class_addmethod(pd_objectmaker, (t_method)newmethod, s,
            vec[0], vec[1], vec[2], vec[3], vec[4], vec[5]);
        if (class_loadsym)
        {
                /* if we're loading an extern it might have been invoked by a
                longer file name; in this case, make this an admissible name
                too. */
            const char *loadstring = class_loadsym->s_name,
                l1 = strlen(s->s_name), l2 = strlen(loadstring);
            if (l2 > l1 && !strcmp(s->s_name, loadstring + (l2 - l1)))
                class_addmethod(pd_objectmaker, (t_method)newmethod,
                    class_loadsym,
                    vec[0], vec[1], vec[2], vec[3], vec[4], vec[5]);
        }
    }
    c = (t_class *)t_getbytes(sizeof(*c));
    c->c_name = c->c_helpname = s;
    c->c_size = size;
    c->c_nmethod = 0;
    c->c_freemethod = (t_method)freemethod;
    c->c_bangmethod = pd_defaultbang;
    c->c_pointermethod = pd_defaultpointer;
    c->c_floatmethod = pd_defaultfloat;
    c->c_symbolmethod = pd_defaultsymbol;
    c->c_listmethod = pd_defaultlist;
    c->c_anymethod = pd_defaultanything;
    c->c_wb = (typeflag == CLASS_PATCHABLE ? &text_widgetbehavior : 0);
    c->c_pwb = 0;
    c->c_firstin = ((flags & CLASS_NOINLET) == 0);
    c->c_patchable = (typeflag == CLASS_PATCHABLE);
    c->c_gobj = (typeflag >= CLASS_GOBJ);
    c->c_drawcommand = 0;
    c->c_floatsignalin = 0;
    c->c_externdir = class_extern_dir;
    c->c_savefn = (typeflag == CLASS_PATCHABLE ? text_save : class_nosavefn);
#if PDINSTANCE
    c->c_methods = (t_methodentry **)t_getbytes(
        pd_ninstances * sizeof(*c->c_methods));
    for (i = 0; i < pd_ninstances; i++)
        c->c_methods[i] = t_getbytes(0);
    c->c_next = class_list;
    class_list = c;
#else
    c->c_methods = t_getbytes(0);
#endif
#if 0       /* enable this if you want to see a list of all classes */
    post("class: %s", c->c_name->s_name);
#endif
    return (c);
}

    /* add a creation method, which is a function that returns a Pd object
    suitable for putting in an object box.  We presume you've got a class it
    can belong to, but this won't be used until the newmethod is actually
    called back (and the new method explicitly takes care of this.) */

void class_addcreator(t_newmethod newmethod, t_symbol *s,
    t_atomtype type1, ...)
{
    va_list ap;
    t_atomtype vec[MAXPDARG+1], *vp = vec;
    int count = 0;
    *vp = type1;

    va_start(ap, type1);
    while (*vp)
    {
        if (count == MAXPDARG)
        {
            error("class %s: sorry: only %d creation args allowed",
                s->s_name, MAXPDARG);
            break;
        }
        vp++;
        count++;
        *vp = va_arg(ap, t_atomtype);
    }
    va_end(ap);
    class_addmethod(pd_objectmaker, (t_method)newmethod, s,
        vec[0], vec[1], vec[2], vec[3], vec[4], vec[5]);
}

void class_addmethod(t_class *c, t_method fn, t_symbol *sel,
    t_atomtype arg1, ...)
{
    va_list ap;
    t_methodentry *m;
    t_atomtype argtype = arg1;
    int nargs, i;

    va_start(ap, arg1);
        /* "signal" method specifies that we take audio signals but
        that we don't want automatic float to signal conversion.  This
        is obsolete; you should now use the CLASS_MAINSIGNALIN macro. */
    if (sel == &s_signal)
    {
        if (c->c_floatsignalin)
            post("warning: signal method overrides class_mainsignalin");
        c->c_floatsignalin = -1;
    }
        /* check for special cases.  "Pointer" is missing here so that
        pd_objectmaker's pointer method can be typechecked differently.  */
    if (sel == &s_bang)
    {
        if (argtype) goto phooey;
        class_addbang(c, fn);
    }
    else if (sel == &s_float)
    {
        if (argtype != A_FLOAT || va_arg(ap, t_atomtype)) goto phooey;
        class_doaddfloat(c, fn);
    }
    else if (sel == &s_symbol)
    {
        if (argtype != A_SYMBOL || va_arg(ap, t_atomtype)) goto phooey;
        class_addsymbol(c, fn);
    }
    else if (sel == &s_list)
    {
        if (argtype != A_GIMME) goto phooey;
        class_addlist(c, fn);
    }
    else if (sel == &s_anything)
    {
        if (argtype != A_GIMME) goto phooey;
        class_addanything(c, fn);
    }
    else
    {
        t_atomtype argvec[MAXPDARG+1];
        nargs = 0;
        while (argtype != A_NULL && nargs < MAXPDARG)
        {
            argvec[nargs++] = argtype;
            argtype = va_arg(ap, t_atomtype);
        }
        if (argtype != A_NULL)
            error("%s_%s: only 5 arguments are typecheckable; use A_GIMME",
                c->c_name->s_name, sel->s_name);
        argvec[nargs] = 0;
#ifdef PDINSTANCE
        for (i = 0; i < pd_ninstances; i++)
        {
            class_addmethodtolist(c, &c->c_methods[i], c->c_nmethod,
                (t_gotfn)fn, dogensym(sel->s_name, 0, pd_instances[i]),
                    argvec, pd_instances[i]);
        }
#else
        class_addmethodtolist(c, &c->c_methods, c->c_nmethod,
            (t_gotfn)fn, sel, argvec, &pd_maininstance);
#endif
        c->c_nmethod++;
    }
    goto done;
phooey:
    bug("class_addmethod: %s_%s: bad argument types\n",
        c->c_name->s_name, sel->s_name);
done:
    va_end(ap);
    return;
}

    /* Instead of these, see the "class_addfloat", etc.,  macros in m_pd.h */
void class_addbang(t_class *c, t_method fn)
{
    c->c_bangmethod = (t_bangmethod)fn;
}

void class_addpointer(t_class *c, t_method fn)
{
    c->c_pointermethod = (t_pointermethod)fn;
}

void class_doaddfloat(t_class *c, t_method fn)
{
    c->c_floatmethod = (t_floatmethod)fn;
}

void class_addsymbol(t_class *c, t_method fn)
{
    c->c_symbolmethod = (t_symbolmethod)fn;
}

void class_addlist(t_class *c, t_method fn)
{
    c->c_listmethod = (t_listmethod)fn;
}

void class_addanything(t_class *c, t_method fn)
{
    c->c_anymethod = (t_anymethod)fn;
}

void class_setwidget(t_class *c, const t_widgetbehavior *w)
{
    c->c_wb = w;
}

void class_setparentwidget(t_class *c, const t_parentwidgetbehavior *pw)
{
    c->c_pwb = pw;
}

const char *class_getname(const t_class *c)
{
    return (c->c_name->s_name);
}

const char *class_gethelpname(const t_class *c)
{
    return (c->c_helpname->s_name);
}

void class_sethelpsymbol(t_class *c, t_symbol *s)
{
    c->c_helpname = s;
}

const t_parentwidgetbehavior *pd_getparentwidget(t_pd *x)
{
    return ((*x)->c_pwb);
}

void class_setdrawcommand(t_class *c)
{
    c->c_drawcommand = 1;
}

int class_isdrawcommand(const t_class *c)
{
    return (c->c_drawcommand);
}

static void pd_floatforsignal(t_pd *x, t_float f)
{
    int offset = (*x)->c_floatsignalin;
    if (offset > 0)
        *(t_float *)(((char *)x) + offset) = f;
    else
        pd_error(x, "%s: float unexpected for signal input",
            (*x)->c_name->s_name);
}

void class_domainsignalin(t_class *c, int onset)
{
    if (onset <= 0) onset = -1;
    else
    {
        if (c->c_floatmethod != pd_defaultfloat)
            post("warning: %s: float method overwritten", c->c_name->s_name);
        c->c_floatmethod = (t_floatmethod)pd_floatforsignal;
    }
    c->c_floatsignalin = onset;
}

void class_set_extern_dir(t_symbol *s)
{
    class_extern_dir = s;
}

const char *class_gethelpdir(const t_class *c)
{
    return (c->c_externdir->s_name);
}

static void class_nosavefn(t_gobj *z, t_binbuf *b)
{
    bug("save function called but not defined");
}

void class_setsavefn(t_class *c, t_savefn f)
{
    c->c_savefn = f;
}

t_savefn class_getsavefn(const t_class *c)
{
    return (c->c_savefn);
}

void class_setpropertiesfn(t_class *c, t_propertiesfn f)
{
    c->c_propertiesfn = f;
}

t_propertiesfn class_getpropertiesfn(const t_class *c)
{
    return (c->c_propertiesfn);
}

/* ---------------- the symbol table ------------------------ */

static t_symbol *dogensym(const char *s, t_symbol *oldsym,
    t_pdinstance *pdinstance)
{
    char *sym = 0;
    t_symbol **sym1, *sym2;
    unsigned int hash = 5381;
    int length = 0;
    const char *s2 = s;
    while (*s2) /* djb2 hash algo */
    {
        hash = ((hash << 5) + hash) + *s2;
        length++;
        s2++;
    }
    sym1 = pdinstance->pd_symhash + (hash & (SYMTABHASHSIZE-1));
    while ((sym2 = *sym1))
    {
        if (!strcmp(sym2->s_name, s)) return(sym2);
        sym1 = &sym2->s_next;
    }
    if (oldsym)
        sym2 = oldsym;
    else sym2 = (t_symbol *)t_getbytes(sizeof(*sym2));
    sym = t_getbytes(length+1);
    sym2->s_next = 0;
    sym2->s_thing = 0;
    strcpy(sym, s);
    sym2->s_name = sym;
    *sym1 = sym2;
    return (sym2);
}

t_symbol *gensym(const char *s)
{
    return(dogensym(s, 0, pd_this));
}

static t_symbol *addfileextent(t_symbol *s)
{
<<<<<<< HEAD
    char namebuf[MAXPDSTRING];
    const char *str = s->s_name;
    int ln = strlen(str);
=======
    char namebuf[MAXPDSTRING], *str = s->s_name;
    int ln = (int)strlen(str);
>>>>>>> 1c60a514
    if (!strcmp(str + ln - 3, ".pd")) return (s);
    strcpy(namebuf, str);
    strcpy(namebuf+ln, ".pd");
    return (gensym(namebuf));
}

#define MAXOBJDEPTH 1000
static int tryingalready;

void canvas_popabstraction(t_canvas *x);

t_symbol* pathsearch(t_symbol *s,char* ext);
int pd_setloadingabstraction(t_symbol *sym);

    /* this routine is called when a new "object" is requested whose class Pd
    doesn't know.  Pd tries to load it as an extern, then as an abstraction. */
void new_anything(void *dummy, t_symbol *s, int argc, t_atom *argv)
{
    int fd;
    char dirbuf[MAXPDSTRING], classslashclass[MAXPDSTRING], *nameptr;
    if (tryingalready>MAXOBJDEPTH){
      error("maximum object loading depth %d reached", MAXOBJDEPTH);
      return;
    }
    pd_this->pd_newest = 0;
    class_loadsym = s;
    pd_globallock();
    if (sys_load_lib(canvas_getcurrent(), s->s_name))
    {
        tryingalready++;
        typedmess(dummy, s, argc, argv);
        tryingalready--;
        return;
    }
    class_loadsym = 0;
    pd_globalunlock();
}

void mess_init(void)
{
    if (pd_objectmaker)
        return;
#ifdef PDINSTANCE
    pd_this = &pd_maininstance;
#endif
    s_inter_newpdinstance();
    sys_lock();
    pd_globallock();
    pdinstance_init(&pd_maininstance);
    class_extern_dir = &s_;
    pd_objectmaker = class_new(gensym("objectmaker"), 0, 0, sizeof(t_pd),
        CLASS_DEFAULT, A_NULL);
    pd_canvasmaker = class_new(gensym("canvasmaker"), 0, 0, sizeof(t_pd),
        CLASS_DEFAULT, A_NULL);
    class_addanything(pd_objectmaker, (t_method)new_anything);
    pd_globalunlock();
    sys_unlock();
}

/* This is externally available, but note that it might later disappear; the
whole "newest" thing is a hack which needs to be redesigned. */
t_pd *pd_newest(void)
{
    return (pd_this->pd_newest);
}

    /* horribly, we need prototypes for each of the artificial function
    calls in typedmess(), to keep the compiler quiet. */
typedef t_pd *(*t_newgimme)(t_symbol *s, int argc, t_atom *argv);
typedef void(*t_messgimme)(t_pd *x, t_symbol *s, int argc, t_atom *argv);

typedef t_pd *(*t_fun0)(
    t_floatarg d1, t_floatarg d2, t_floatarg d3, t_floatarg d4, t_floatarg d5);
typedef t_pd *(*t_fun1)(t_int i1,
    t_floatarg d1, t_floatarg d2, t_floatarg d3, t_floatarg d4, t_floatarg d5);
typedef t_pd *(*t_fun2)(t_int i1, t_int i2,
    t_floatarg d1, t_floatarg d2, t_floatarg d3, t_floatarg d4, t_floatarg d5);
typedef t_pd *(*t_fun3)(t_int i1, t_int i2, t_int i3,
    t_floatarg d1, t_floatarg d2, t_floatarg d3, t_floatarg d4, t_floatarg d5);
typedef t_pd *(*t_fun4)(t_int i1, t_int i2, t_int i3, t_int i4,
    t_floatarg d1, t_floatarg d2, t_floatarg d3, t_floatarg d4, t_floatarg d5);
typedef t_pd *(*t_fun5)(t_int i1, t_int i2, t_int i3, t_int i4, t_int i5,
    t_floatarg d1, t_floatarg d2, t_floatarg d3, t_floatarg d4, t_floatarg d5);
typedef t_pd *(*t_fun6)(t_int i1, t_int i2, t_int i3, t_int i4, t_int i5, t_int i6,
    t_floatarg d1, t_floatarg d2, t_floatarg d3, t_floatarg d4, t_floatarg d5);

void pd_typedmess(t_pd *x, t_symbol *s, int argc, t_atom *argv)
{
    t_method *f;
    t_class *c = *x;
    t_methodentry *m, *mlist;
    t_atomtype *wp, wanttype;
    int i;
    t_int ai[MAXPDARG+1], *ap = ai;
    t_floatarg ad[MAXPDARG+1], *dp = ad;
    int narg = 0;
    t_pd *bonzo;

        /* check for messages that are handled by fixed slots in the class
        structure.  We don't catch "pointer" though so that sending "pointer"
        to pd_objectmaker doesn't require that we supply a pointer value. */
    if (s == &s_float)
    {
        if (!argc) (*c->c_floatmethod)(x, 0.);
        else if (argv->a_type == A_FLOAT)
            (*c->c_floatmethod)(x, argv->a_w.w_float);
        else goto badarg;
        return;
    }
    if (s == &s_bang)
    {
        (*c->c_bangmethod)(x);
        return;
    }
    if (s == &s_list)
    {
        (*c->c_listmethod)(x, s, argc, argv);
        return;
    }
    if (s == &s_symbol)
    {
        if (argc && argv->a_type == A_SYMBOL)
            (*c->c_symbolmethod)(x, argv->a_w.w_symbol);
        else
            (*c->c_symbolmethod)(x, &s_);
        return;
    }
#ifdef PDINSTANCE
    mlist = c->c_methods[pd_this->pd_instanceno];
#else
    mlist = c->c_methods;
#endif
    for (i = c->c_nmethod, m = mlist; i--; m++)
        if (m->me_name == s)
    {
        wp = m->me_arg;
        if (*wp == A_GIMME)
        {
            if (x == &pd_objectmaker)
                pd_this->pd_newest =
                    (*((t_newgimme)(m->me_fun)))(s, argc, argv);
            else (*((t_messgimme)(m->me_fun)))(x, s, argc, argv);
            return;
        }
        if (argc > MAXPDARG) argc = MAXPDARG;
        if (x != &pd_objectmaker) *(ap++) = (t_int)x, narg++;
        while ((wanttype = *wp++))
        {
            switch (wanttype)
            {
            case A_POINTER:
                if (!argc) goto badarg;
                else
                {
                    if (argv->a_type == A_POINTER)
                        *ap = (t_int)(argv->a_w.w_gpointer);
                    else goto badarg;
                    argc--;
                    argv++;
                }
                narg++;
                ap++;
                break;
            case A_FLOAT:
                if (!argc) goto badarg;  /* falls through */
            case A_DEFFLOAT:
                if (!argc) *dp = 0;
                else
                {
                    if (argv->a_type == A_FLOAT)
                        *dp = argv->a_w.w_float;
                    else goto badarg;
                    argc--;
                    argv++;
                }
                dp++;
                break;
            case A_SYMBOL:
                if (!argc) goto badarg;  /* falls through */
            case A_DEFSYM:
                if (!argc) *ap = (t_int)(&s_);
                else
                {
                    if (argv->a_type == A_SYMBOL)
                        *ap = (t_int)(argv->a_w.w_symbol);
                            /* if it's an unfilled "dollar" argument it appears
                            as zero here; cheat and bash it to the null
                            symbol.  Unfortunately, this lets real zeros
                            pass as symbols too, which seems wrong... */
                    else if (x == &pd_objectmaker && argv->a_type == A_FLOAT
                        && argv->a_w.w_float == 0)
                        *ap = (t_int)(&s_);
                    else goto badarg;
                    argc--;
                    argv++;
                }
                narg++;
                ap++;
                break;
            default:
                goto badarg;
            }
        }
        switch (narg)
        {
        case 0 : bonzo = (*(t_fun0)(m->me_fun))
            (ad[0], ad[1], ad[2], ad[3], ad[4]); break;
        case 1 : bonzo = (*(t_fun1)(m->me_fun))
            (ai[0], ad[0], ad[1], ad[2], ad[3], ad[4]); break;
        case 2 : bonzo = (*(t_fun2)(m->me_fun))
            (ai[0], ai[1], ad[0], ad[1], ad[2], ad[3], ad[4]); break;
        case 3 : bonzo = (*(t_fun3)(m->me_fun))
            (ai[0], ai[1], ai[2], ad[0], ad[1], ad[2], ad[3], ad[4]); break;
        case 4 : bonzo = (*(t_fun4)(m->me_fun))
            (ai[0], ai[1], ai[2], ai[3],
                ad[0], ad[1], ad[2], ad[3], ad[4]); break;
        case 5 : bonzo = (*(t_fun5)(m->me_fun))
            (ai[0], ai[1], ai[2], ai[3], ai[4],
                ad[0], ad[1], ad[2], ad[3], ad[4]); break;
        case 6 : bonzo = (*(t_fun6)(m->me_fun))
            (ai[0], ai[1], ai[2], ai[3], ai[4], ai[5],
                ad[0], ad[1], ad[2], ad[3], ad[4]); break;
        default: bonzo = 0;
        }
        if (x == &pd_objectmaker)
            pd_this->pd_newest = bonzo;
        return;
    }
    (*c->c_anymethod)(x, s, argc, argv);
    return;
badarg:
    pd_error(x, "Bad arguments for message '%s' to object '%s'",
        s->s_name, c->c_name->s_name);
}

    /* convenience routine giving a stdarg interface to typedmess().  Only
    ten args supported; it seems unlikely anyone will need more since
    longer messages are likely to be programmatically generated anyway. */
void pd_vmess(t_pd *x, t_symbol *sel, char *fmt, ...)
{
    va_list ap;
    t_atom arg[10], *at = arg;
    int nargs = 0;
    char *fp = fmt;

    va_start(ap, fmt);
    while (1)
    {
        if (nargs >= 10)
        {
            pd_error(x, "pd_vmess: only 10 allowed");
            break;
        }
        switch(*fp++)
        {
        case 'f': SETFLOAT(at, va_arg(ap, double)); break;
        case 's': SETSYMBOL(at, va_arg(ap, t_symbol *)); break;
        case 'i': SETFLOAT(at, va_arg(ap, t_int)); break;
        case 'p': SETPOINTER(at, va_arg(ap, t_gpointer *)); break;
        default: goto done;
        }
        at++;
        nargs++;
    }
done:
    va_end(ap);
    typedmess(x, sel, nargs, arg);
}

void pd_forwardmess(t_pd *x, int argc, t_atom *argv)
{
    if (argc)
    {
        t_atomtype t = argv->a_type;
        if (t == A_SYMBOL) pd_typedmess(x, argv->a_w.w_symbol, argc-1, argv+1);
        else if (t == A_POINTER)
        {
            if (argc == 1) pd_pointer(x, argv->a_w.w_gpointer);
            else pd_list(x, &s_list, argc, argv);
        }
        else if (t == A_FLOAT)
        {
            if (argc == 1) pd_float(x, argv->a_w.w_float);
            else pd_list(x, &s_list, argc, argv);
        }
        else bug("pd_forwardmess");
    }

}

void nullfn(void) {}

t_gotfn getfn(const t_pd *x, t_symbol *s)
{
    const t_class *c = *x;
    t_methodentry *m, *mlist;
    int i;

#ifdef PDINSTANCE
    mlist = c->c_methods[pd_this->pd_instanceno];
#else
    mlist = c->c_methods;
#endif
    for (i = c->c_nmethod, m = mlist; i--; m++)
        if (m->me_name == s) return(m->me_fun);
    pd_error(x, "%s: no method for message '%s'", c->c_name->s_name, s->s_name);
    return((t_gotfn)nullfn);
}

t_gotfn zgetfn(const t_pd *x, t_symbol *s)
{
    const t_class *c = *x;
    t_methodentry *m, *mlist;
    int i;

#ifdef PDINSTANCE
    mlist = c->c_methods[pd_this->pd_instanceno];
#else
    mlist = c->c_methods;
#endif
    for (i = c->c_nmethod, m = mlist; i--; m++)
        if (m->me_name == s) return(m->me_fun);
    return(0);
}<|MERGE_RESOLUTION|>--- conflicted
+++ resolved
@@ -754,14 +754,10 @@
 
 static t_symbol *addfileextent(t_symbol *s)
 {
-<<<<<<< HEAD
     char namebuf[MAXPDSTRING];
     const char *str = s->s_name;
-    int ln = strlen(str);
-=======
     char namebuf[MAXPDSTRING], *str = s->s_name;
     int ln = (int)strlen(str);
->>>>>>> 1c60a514
     if (!strcmp(str + ln - 3, ".pd")) return (s);
     strcpy(namebuf, str);
     strcpy(namebuf+ln, ".pd");
