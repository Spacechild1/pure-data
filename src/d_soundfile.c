--- conflicted
+++ resolved
@@ -97,11 +97,7 @@
 
 void soundfile_info_print(const t_soundfile_info *info)
 {
-<<<<<<< HEAD
-    printf("%d %d %d %d %s %lld\n", info->i_samplerate, info->i_nchannels,
-=======
-    printf("%d %d %d %d %s %ld %d\n", info->i_samplerate, info->i_nchannels,
->>>>>>> 4e136f63
+    printf("%d %d %d %d %s %lld %d\n", info->i_samplerate, info->i_nchannels,
         info->i_bytespersample, info->i_headersize,
         (info->i_bigendian ? "b" : "l"), info->i_bytelimit,
         info->i_bytesperframe);
