--- conflicted
+++ resolved
@@ -518,17 +518,7 @@
 #define LB_INIT 1       /* loaded but not yet connected to parent patch */
 #define LB_CLOSE 2      /* about to close */
 
-<<<<<<< HEAD
-    /* Pointer to canvas that was saved necessitating a reload of abstractions
-    of that name.  We use as a flag to stop canvases from being marked "dirty"
-    if we have to touch them to reload; also suppress window list update.
-    "clone~" uses this to identify which copy NOT to reload */
-EXTERN t_glist *glist_reloadingabstraction;
-
 typedef int (*t_undofn)(t_canvas *canvas, void *buf,
-=======
-typedef void (*t_undofn)(t_canvas *canvas, void *buf,
->>>>>>> 1320498e
     int action);        /* a function that does UNDO/REDO */
 #define UNDO_FREE 0                     /* free current undo/redo buffer */
 #define UNDO_UNDO 1                     /* undo */
