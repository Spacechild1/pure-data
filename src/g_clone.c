--- conflicted
+++ resolved
@@ -54,10 +54,7 @@
     t_in *x_invec;      /* inlet proxies */
     int x_nout;
     t_out **x_outvec;   /* outlet proxies */
-<<<<<<< HEAD
     t_outlet **x_outlets; /* extra outlet handles */
-=======
->>>>>>> 5f9ed28b
     t_symbol *x_s;      /* name of abstraction */
     int x_argc;         /* creation arguments for abstractions */
     t_atom *x_argv;
