--- conflicted
+++ resolved
@@ -864,15 +864,9 @@
 msgstr "no se ha podido crear el directorio \"externals\" en: %s\n"
 
 msgid "refusing to delete empty domain"
-<<<<<<< HEAD
-msgstr ""
-
-#, fuzzy, tcl-format
-=======
 msgstr "negándose a borrar dominio vacío"
 
 #, tcl-format
->>>>>>> 7d89c152
 msgid "Couldn't create preferences \"%1$s\" in %2$s"
 msgstr "No se pueden crear preferencias '%1$s' en %2$s"
 
@@ -979,10 +973,10 @@
 msgstr "Carga de CPU"
 
 msgid "Audio Settings..."
-msgstr "Configuración de Audio."
+msgstr "Configuración de Audio..."
 
 msgid "MIDI Settings..."
-msgstr "Configuración MIDI."
+msgstr "Configuración MIDI..."
 
 msgid "Minimize"
 msgstr "Minimizar"
