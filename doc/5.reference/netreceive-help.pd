<<<<<<< HEAD
#N canvas 373 23 722 728 12;
#X floatatom 173 440 0 0 0 0 - - -;
#X text 116 662 see also:;
#X obj 202 664 netsend;
#X obj 71 440 print tcp;
#X obj 68 562 print udp;
#X text 59 174 There are some possibilities for intercommunication
with other programs... see the help for "netsend.", f 83;
#X obj 533 617 netreceive 3003 1;
#X text 547 593 (UDP port 3003);
#X text 30 613 An old (pre-0.45) calling convention is provided for
compatibility: port number and following "0" or "1" for TCP or UDP
respectively:, f 67;
#X text 473 678 updated for Pd version 0.45;
#X obj 68 534 netreceive -u 3001;
#X text 188 371 creation arguments:;
#X text 328 371 optional -u flag for UDP;
#X text 328 390 optional -b flag for binary;
#X text 327 411 optional port number;
#X obj 343 560 print tcp-binary;
#X obj 505 540 print udp-binary;
#X msg 71 296 listen 0;
#X text 151 272 listen message to set or change port;
#X text 137 297 (0 or negative number to close);
#X msg 58 270 listen 3000;
#X text 59 56 The Netreceive object opens a socket for TCP ("stream")
or UDP ("datagram") network reception on a specified port. If using
TCP \, an outlet gives you the number of Netsend objects (or other
compatible clients) that have opened connections here., f 83;
#X text 59 214 SECURITY NOTE: don't publish the port number of your
netreceive unless you wouldn't mind other people being able to send
you messages., f 83;
#X text 59 108 By default the messages are ASCII text messages compatible
=======
#N canvas 458 23 692 730 12;
#X obj 61 357 netreceive 3000;
#X floatatom 163 453 0 0 0 0 - - -;
#X text 197 454 <--- number of open connections;
#X text 97 690 see also:;
#X obj 183 691 netsend;
#X obj 61 453 print tcp;
#X obj 36 577 print udp;
#X text 33 154 There are some possibilities for intercommunication
with other programs... see the help for "netsend.", f 85;
#X obj 36 549 netreceive -u 3001;
#X text 195 341 creation arguments:;
#X text 263 360 optional -u flag for UDP;
#X text 263 378 optional -b flag for binary;
#X text 263 414 optional port number;
#X obj 219 549 netreceive -b 3002;
#X obj 219 577 print tcp-binary;
#X obj 403 577 print udp-binary;
#X msg 71 274 listen 0;
#X text 171 245 listen message to set or change port;
#X text 177 275 (0 or negative number to close);
#X msg 61 243 listen 3000;
#X text 33 88 By default the messages are ASCII text messages compatible
>>>>>>> 7f0c9f19
with Pd (i.e. \, numbers and symbols terminated with a semicolon --
the "FUDI" protocol). The "-b" creation argument specifies binary messages
instead \, which appear in Pd as lists of numbers from 0 to 255 (You
could use this for OSC messages \, for example.), f 83;
<<<<<<< HEAD
#X msg 92 345 send foo \$1;
#X floatatom 92 322 0 0 0 0 - - -;
#X msg 343 507 send foo \$1;
#X floatatom 343 484 0 0 0 0 - - -;
#X text 219 503 other examples:;
#X text 129 322 "send" (for TCP connections only) sends back to connected
netreceive objects, f 76;
#X text 207 441 <= number of open connections;
#X obj 49 15 netreceive;
#X text 129 14 - listen for incoming messages from network;
#X obj 71 372 netreceive 3000;
#X obj 343 532 netreceive -b 3002;
#X obj 505 512 netreceive -u -b 3003;
#X connect 10 0 4 0;
#X connect 17 0 33 0;
#X connect 20 0 33 0;
#X connect 24 0 33 0;
#X connect 25 0 24 0;
#X connect 26 0 34 0;
#X connect 27 0 26 0;
#X connect 33 0 3 0;
#X connect 33 1 0 0;
#X connect 34 0 15 0;
#X connect 35 0 16 0;
=======
#X msg 82 328 send foo \$1;
#X floatatom 82 305 0 0 0 0 - - -;
#X floatatom 219 500 0 0 0 0 - - -;
#X text 119 305 "send" (for TCP connections only) sends back to connected
netreceive objects, f 76;
#X text 453 690 updated for Pd version 0.50.;
#X text 35 621 An old (pre-0.45) calling convention is provided for
compatibility \, port number and following "0" or "1" for TCP or UDP
respectively:, f 67;
#X text 34 490 Other examples:;
#X text 530 607 (UDP port 3004);
#X obj 403 549 netreceive -u -b -f 3003;
#X obj 568 577 print from;
#X text 263 396 optional -f flag for from address & port outlet (0.50+)
;
#X text 33 192 SECURITY NOTE: Don't publish the port number of your
netreceive unless you wouldn't mind other people being able to send
you messages., f 85;
#X text 263 433 optional UDP hostname or multicast address (0.50+)
;
#X text 33 36 The netreceive object opens a socket for TCP ("stream")
or UDP ("datagram") network reception on a specified port. If using
TCP \, an outlet gives you the number of netsend objects (or other
compatible clients) that have opened connections here., f 84;
#X text 85 12 netreceive -- listen for incoming messages from network
;
#X text 36 658 As of 0.50+ \, Pd supports IPv6 addresses.;
#X obj 531 633 netreceive 3004 1;
#X msg 219 524 4 5 6 \$1;
#X text 289 524 lists work like "send" (Pd 0.50+);
#N canvas 694 147 526 506 IP 0;
#X obj 23 421 print udp-hostname;
#X text 284 279 IPv4 multicast;
#X text 269 311 IPv6 multicast;
#X obj 23 383 netreceive -u -f;
#X obj 170 421 print from-hostname;
#X msg 124 345 listen 0;
#X msg 96 310 listen 3005 ff00::114;
#X msg 76 279 listen 3005 239.200.200.200;
#X msg 46 214 listen 3005 ::1;
#X msg 37 179 listen 3005 127.0.0.1;
#X msg 57 247 listen 3005 localhost;
#X text 202 179 IPv4 messages;
#X text 21 13 As of Pd 0.50+ \, netreceive accepts a hostname which
can be a UDP multicast address or a network interface. Note that you
can't specify a remote host - that is the job of a firewall., f 61
;
#X obj 325 395 netreceive 3005 ::1;
#X obj 325 422 print tcp-hostname;
#X text 324 358 listen for IPv6 TCP messages on localhost, f 22;
#X msg 23 146 listen 3005;
#X text 119 145 any IPv4 and IPv6 messages (default);
#X text 167 215 IPv6 messages *);
#X text 219 239 IPv4 and/or IPv6 messages (system dependent!), f 26
;
#X text 23 451 *) On some systems you can also receive IPv4 messages.
This certainly doesn't work on Windows!, f 54;
#X text 21 115 For backwards comptability \, hostname resolution favors
IPv4 results., f 69;
#X text 20 63 By default \, netreceive listens on all IPv4 and IPv6
interfaces \, but you can restrict it to a specific interface \, e.g.
"127.0.0.1" to only receive IPv4 messages from the same computer.,
f 66;
#X connect 3 0 0 0;
#X connect 3 1 4 0;
#X connect 5 0 3 0;
#X connect 6 0 3 0;
#X connect 7 0 3 0;
#X connect 8 0 3 0;
#X connect 9 0 3 0;
#X connect 10 0 3 0;
#X connect 13 0 14 0;
#X connect 16 0 3 0;
#X restore 403 493 pd IP version and multicast;
#X connect 0 0 5 0;
#X connect 0 1 1 0;
#X connect 8 0 6 0;
#X connect 13 0 14 0;
#X connect 16 0 0 0;
#X connect 19 0 0 0;
#X connect 21 0 0 0;
#X connect 22 0 21 0;
#X connect 23 0 38 0;
#X connect 29 0 15 0;
#X connect 29 1 30 0;
#X connect 38 0 13 0;
>>>>>>> 7f0c9f19
<|MERGE_RESOLUTION|>--- conflicted
+++ resolved
@@ -1,38 +1,3 @@
-<<<<<<< HEAD
-#N canvas 373 23 722 728 12;
-#X floatatom 173 440 0 0 0 0 - - -;
-#X text 116 662 see also:;
-#X obj 202 664 netsend;
-#X obj 71 440 print tcp;
-#X obj 68 562 print udp;
-#X text 59 174 There are some possibilities for intercommunication
-with other programs... see the help for "netsend.", f 83;
-#X obj 533 617 netreceive 3003 1;
-#X text 547 593 (UDP port 3003);
-#X text 30 613 An old (pre-0.45) calling convention is provided for
-compatibility: port number and following "0" or "1" for TCP or UDP
-respectively:, f 67;
-#X text 473 678 updated for Pd version 0.45;
-#X obj 68 534 netreceive -u 3001;
-#X text 188 371 creation arguments:;
-#X text 328 371 optional -u flag for UDP;
-#X text 328 390 optional -b flag for binary;
-#X text 327 411 optional port number;
-#X obj 343 560 print tcp-binary;
-#X obj 505 540 print udp-binary;
-#X msg 71 296 listen 0;
-#X text 151 272 listen message to set or change port;
-#X text 137 297 (0 or negative number to close);
-#X msg 58 270 listen 3000;
-#X text 59 56 The Netreceive object opens a socket for TCP ("stream")
-or UDP ("datagram") network reception on a specified port. If using
-TCP \, an outlet gives you the number of Netsend objects (or other
-compatible clients) that have opened connections here., f 83;
-#X text 59 214 SECURITY NOTE: don't publish the port number of your
-netreceive unless you wouldn't mind other people being able to send
-you messages., f 83;
-#X text 59 108 By default the messages are ASCII text messages compatible
-=======
 #N canvas 458 23 692 730 12;
 #X obj 61 357 netreceive 3000;
 #X floatatom 163 453 0 0 0 0 - - -;
@@ -56,37 +21,10 @@
 #X text 177 275 (0 or negative number to close);
 #X msg 61 243 listen 3000;
 #X text 33 88 By default the messages are ASCII text messages compatible
->>>>>>> 7f0c9f19
 with Pd (i.e. \, numbers and symbols terminated with a semicolon --
 the "FUDI" protocol). The "-b" creation argument specifies binary messages
 instead \, which appear in Pd as lists of numbers from 0 to 255 (You
 could use this for OSC messages \, for example.), f 83;
-<<<<<<< HEAD
-#X msg 92 345 send foo \$1;
-#X floatatom 92 322 0 0 0 0 - - -;
-#X msg 343 507 send foo \$1;
-#X floatatom 343 484 0 0 0 0 - - -;
-#X text 219 503 other examples:;
-#X text 129 322 "send" (for TCP connections only) sends back to connected
-netreceive objects, f 76;
-#X text 207 441 <= number of open connections;
-#X obj 49 15 netreceive;
-#X text 129 14 - listen for incoming messages from network;
-#X obj 71 372 netreceive 3000;
-#X obj 343 532 netreceive -b 3002;
-#X obj 505 512 netreceive -u -b 3003;
-#X connect 10 0 4 0;
-#X connect 17 0 33 0;
-#X connect 20 0 33 0;
-#X connect 24 0 33 0;
-#X connect 25 0 24 0;
-#X connect 26 0 34 0;
-#X connect 27 0 26 0;
-#X connect 33 0 3 0;
-#X connect 33 1 0 0;
-#X connect 34 0 15 0;
-#X connect 35 0 16 0;
-=======
 #X msg 82 328 send foo \$1;
 #X floatatom 82 305 0 0 0 0 - - -;
 #X floatatom 219 500 0 0 0 0 - - -;
@@ -172,5 +110,4 @@
 #X connect 23 0 38 0;
 #X connect 29 0 15 0;
 #X connect 29 1 30 0;
-#X connect 38 0 13 0;
->>>>>>> 7f0c9f19
+#X connect 38 0 13 0;